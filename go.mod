module github.com/manifoldco/promptui

<<<<<<< HEAD
go 1.13
=======
go 1.11
>>>>>>> d68972b1

require (
	github.com/BurntSushi/toml v0.3.1 // indirect
	github.com/alecthomas/gometalinter v3.0.0+incompatible
	github.com/alecthomas/units v0.0.0-20190924025748-f65c72e2690d // indirect
	github.com/chzyer/logex v1.1.10 // indirect
	github.com/chzyer/readline v0.0.0-20180603132655-2972be24d48e
	github.com/chzyer/test v0.0.0-20180213035817-a1ea475d72b1 // indirect
	github.com/client9/misspell v0.3.4
	github.com/davecgh/go-spew v1.1.1 // indirect
	github.com/google/shlex v0.0.0-20181106134648-c34317bd91bf // indirect
	github.com/gordonklaus/ineffassign v0.0.0-20180909121442-1003c8bd00dc
	github.com/juju/ansiterm v0.0.0-20180109212912-720a0952cc2a
	github.com/kr/pretty v0.1.0 // indirect
	github.com/lunixbochs/vtclean v0.0.0-20180621232353-2d01aacdc34a // indirect
	github.com/mattn/go-colorable v0.0.9 // indirect
	github.com/mattn/go-isatty v0.0.4 // indirect
<<<<<<< HEAD
	github.com/nicksnyder/go-i18n v1.10.1 // indirect
=======
	github.com/nicksnyder/go-i18n v0.0.0-00010101000000-000000000000 // indirect
>>>>>>> d68972b1
	github.com/tsenart/deadcode v0.0.0-20160724212837-210d2dc333e9
	golang.org/x/lint v0.0.0-20181026193005-c67002cb31c3
	golang.org/x/sys v0.0.0-20181122145206-62eef0e2fa9b // indirect
	golang.org/x/tools v0.0.0-20181122213734-04b5d21e00f1 // indirect
<<<<<<< HEAD
	gopkg.in/alecthomas/kingpin.v3-unstable v3.0.0-20180810215634-df19058c872c // indirect
	gopkg.in/check.v1 v1.0.0-20180628173108-788fd7840127 // indirect
)

// This version of kingpin is incompatible with the released version of
// gometalinter until the next release of gometalinter, and possibly until it
// has go module support, we'll need this exclude, and perhaps some more.
//
// After that point, we should be able to remove it.
// exclude gopkg.in/alecthomas/kingpin.v3-unstable v3.0.0-20180810215634-df19058c872c
=======

	// Do not change this version of kingpin; we will remove it when we stop using gometalinter
	gopkg.in/alecthomas/kingpin.v3-unstable v3.0.0-20171010053543-63abe20a23e2 // indirect

	gopkg.in/check.v1 v1.0.0-20180628173108-788fd7840127 // indirect
)

// Remove this when we stop using gometalinter and kingpin
replace github.com/nicksnyder/go-i18n => github.com/nicksnyder/go-i18n v1.10.1
>>>>>>> d68972b1
<|MERGE_RESOLUTION|>--- conflicted
+++ resolved
@@ -1,10 +1,6 @@
 module github.com/manifoldco/promptui
 
-<<<<<<< HEAD
-go 1.13
-=======
 go 1.11
->>>>>>> d68972b1
 
 require (
 	github.com/BurntSushi/toml v0.3.1 // indirect
@@ -22,27 +18,11 @@
 	github.com/lunixbochs/vtclean v0.0.0-20180621232353-2d01aacdc34a // indirect
 	github.com/mattn/go-colorable v0.0.9 // indirect
 	github.com/mattn/go-isatty v0.0.4 // indirect
-<<<<<<< HEAD
-	github.com/nicksnyder/go-i18n v1.10.1 // indirect
-=======
 	github.com/nicksnyder/go-i18n v0.0.0-00010101000000-000000000000 // indirect
->>>>>>> d68972b1
 	github.com/tsenart/deadcode v0.0.0-20160724212837-210d2dc333e9
 	golang.org/x/lint v0.0.0-20181026193005-c67002cb31c3
 	golang.org/x/sys v0.0.0-20181122145206-62eef0e2fa9b // indirect
 	golang.org/x/tools v0.0.0-20181122213734-04b5d21e00f1 // indirect
-<<<<<<< HEAD
-	gopkg.in/alecthomas/kingpin.v3-unstable v3.0.0-20180810215634-df19058c872c // indirect
-	gopkg.in/check.v1 v1.0.0-20180628173108-788fd7840127 // indirect
-)
-
-// This version of kingpin is incompatible with the released version of
-// gometalinter until the next release of gometalinter, and possibly until it
-// has go module support, we'll need this exclude, and perhaps some more.
-//
-// After that point, we should be able to remove it.
-// exclude gopkg.in/alecthomas/kingpin.v3-unstable v3.0.0-20180810215634-df19058c872c
-=======
 
 	// Do not change this version of kingpin; we will remove it when we stop using gometalinter
 	gopkg.in/alecthomas/kingpin.v3-unstable v3.0.0-20171010053543-63abe20a23e2 // indirect
@@ -51,5 +31,4 @@
 )
 
 // Remove this when we stop using gometalinter and kingpin
-replace github.com/nicksnyder/go-i18n => github.com/nicksnyder/go-i18n v1.10.1
->>>>>>> d68972b1
+replace github.com/nicksnyder/go-i18n => github.com/nicksnyder/go-i18n v1.10.1