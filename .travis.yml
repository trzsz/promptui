dist: bionic
language: go

go:
<<<<<<< HEAD
  - "1.9.x"
  - "1.10.x"
  - "1.11.x"
  - "1.12.x"
  - "1.13.x"
=======
  - 1.11.x
>>>>>>> d68972b1

branches:
  only:
    - master

env:
  global:
    - GO111MODULE=on
    - GOPROXY=https://proxy.golang.org,direct

after_success:
  # only report coverage for go-version 1.11
  - if [[ $TRAVIS_GO_VERSION =~ ^1\.11 ]] ; then bash <(curl -s https://codecov.io/bash) -f all-cover.txt; fi<|MERGE_RESOLUTION|>--- conflicted
+++ resolved
@@ -2,25 +2,14 @@
 language: go
 
 go:
-<<<<<<< HEAD
-  - "1.9.x"
-  - "1.10.x"
   - "1.11.x"
   - "1.12.x"
   - "1.13.x"
-=======
-  - 1.11.x
->>>>>>> d68972b1
 
 branches:
   only:
     - master
 
-env:
-  global:
-    - GO111MODULE=on
-    - GOPROXY=https://proxy.golang.org,direct
-
 after_success:
   # only report coverage for go-version 1.11
   - if [[ $TRAVIS_GO_VERSION =~ ^1\.11 ]] ; then bash <(curl -s https://codecov.io/bash) -f all-cover.txt; fi